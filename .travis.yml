--- conflicted
+++ resolved
@@ -14,14 +14,4 @@
   # get exist instance running with atom lib installed  
   - docker build -t exist-vs test/.
   - docker run -dit -p 8080:8080 exist-vs
-  - sleep 25
-<<<<<<< HEAD
-
-=======
-  # No idea why we need to do this
-  - export DISPLAY=':99.0'
-  - service xvfb start
-  - sleep 3
->>>>>>> bfb20131
-
-  +  - sleep 25